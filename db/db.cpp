// db.cpp : Defines the entry point for the console application.
//

/**
*    Copyright (C) 2008 10gen Inc.
*  
*    This program is free software: you can redistribute it and/or  modify
*    it under the terms of the GNU Affero General Public License, version 3,
*    as published by the Free Software Foundation.
*  
*    This program is distributed in the hope that it will be useful,
*    but WITHOUT ANY WARRANTY; without even the implied warranty of
*    MERCHANTABILITY or FITNESS FOR A PARTICULAR PURPOSE.  See the
*    GNU Affero General Public License for more details.
*  
*    You should have received a copy of the GNU Affero General Public License
*    along with this program.  If not, see <http://www.gnu.org/licenses/>.
*/

#include "db.h"
#include "javajs.h"
#include "query.h"
#include "introspect.h"
#include "repl.h"
#include "../util/unittest.h"
#include "dbmessage.h"
#include "instance.h"

bool useJNI = true;

/* only off if --nocursors which is for debugging. */
extern bool useCursors;

extern int port;
extern int curOp;
extern string dashDashSource;
extern int opLogging;
extern OpLog _oplog;

extern int ctr;
extern int callDepth;

void closeAllSockets();
void startReplication();
void pairWith(const char *remoteEnd, const char *arb);

struct MyStartupTests {
	MyStartupTests() {
		assert( sizeof(OID) == 12 );
	}
} mystartupdbcpp;

void quicktest() { 
	cout << "quicktest()\n";

	MemoryMappedFile mmf;
	char *m = (char *) mmf.map("/tmp/quicktest", 16384);
	//	cout << "mmf reads: " << m << endl;
	strcpy_s(m, 1000, "hello worldz");
}

<<<<<<< HEAD
=======
void pdfileInit();

void killCursors(int n, long long *ids);
void receivedKillCursors(Message& m) {
	int *x = (int *) m.data->_data;
	x++; // reserved
	int n = *x++;
	assert( n >= 1 );
	if( n > 2000 ) { 
		problem() << "Assertion failure, receivedKillCursors, n=" << n << endl;
		assert( n < 30000 );
	}
	killCursors(n, (long long *) x);
}

void receivedUpdate(Message& m, stringstream& ss) {
	DbMessage d(m);
	const char *ns = d.getns();
	assert(*ns);
	setClient(ns);
	//if( database->profile )
    ss << ns << ' ';
	int flags = d.pullInt();
	BSONObj query = d.nextJsObj();

	assert( d.moreJSObjs() );
	assert( query.objsize() < m.data->dataLen() );
	BSONObj toupdate = d.nextJsObj();

	assert( toupdate.objsize() < m.data->dataLen() );
	assert( query.objsize() + toupdate.objsize() < m.data->dataLen() );
	updateObjects(ns, toupdate, query, flags & 1, ss);
}

void receivedDelete(Message& m) {
	DbMessage d(m);
	const char *ns = d.getns();
	assert(*ns);
	setClient(ns);
	int flags = d.pullInt();
	bool justOne = flags & 1;
	assert( d.moreJSObjs() );
	BSONObj pattern = d.nextJsObj();
	deleteObjects(ns, pattern, justOne);
	logOp("d", ns, pattern, 0, &justOne);
}

/* we defer response until we unlock.  don't want a blocked socket to 
   keep things locked.
*/
struct DbResponse { 
	Message *response;
	MSGID responseTo;
	DbResponse(Message *r, MSGID rt) : response(r), responseTo(rt) {
	}
	DbResponse() { response = 0; }
	~DbResponse() { delete response; }
};

void receivedQuery(DbResponse& dbresponse, /*AbstractMessagingPort& dbMsgPort, */Message& m, stringstream& ss, bool logit) {
	MSGID responseTo = m.data->id;

	DbMessage d(m);
    QueryMessage q(d);

	if( opLogging && logit ) { 
		if( strstr(q.ns, ".$cmd") ) { 
			/* $cmd queries are "commands" and usually best treated as write operations */
			OPWRITE;
		}
		else { 
			OPREAD;
		}
	}

	setClient(q.ns);
	QueryResult* msgdata;

	try { 
		msgdata = runQuery(m, q.ns, q.ntoskip, q.ntoreturn, q.query, q.fields, ss, q.queryOptions);
	}
	catch( AssertionException& e ) { 
		ss << " exception ";
		problem() << " Caught Assertion in runQuery ns:" << q.ns << ' ' << e.toString() << '\n';
		log() << "  ntoskip:" << q.ntoskip << " ntoreturn:" << q.ntoreturn << '\n';
        if( q.query.valid() )
            log() << "  query:" << q.query.toString() << endl;
        else
            log() << "  query object is not valid!" << endl;

        BSONObjBuilder err;
        err.append("$err", e.msg.empty() ? "assertion during query" : e.msg);
        BSONObj errObj = err.done();

        BufBuilder b;
        b.skip(sizeof(QueryResult));
        b.append((void*) errObj.objdata(), errObj.objsize());

        // todo: call replyToQuery() from here instead of this.  needs a little tweaking
        // though to do that.
        msgdata = (QueryResult *) b.buf();
        b.decouple();
		QueryResult *qr = msgdata;
		qr->_data[0] = 0;
		qr->_data[1] = 0;
		qr->_data[2] = 0;
		qr->_data[3] = 0;
		qr->len = b.len();
		qr->setOperation(opReply);
		qr->cursorId = 0;
		qr->startingFrom = 0;
		qr->nReturned = 1;

	}
	Message *resp = new Message();
	resp->setData(msgdata, true); // transport will free
	dbresponse.response = resp;
	dbresponse.responseTo = responseTo;
	if( database ) { 
		if( database->profile )
			ss << " bytes:" << resp->data->dataLen();
	}
	else { 
		if( strstr(q.ns, "$cmd") == 0 ) // (this condition is normal for $cmd dropDatabase)
			log() << "ERROR: receiveQuery: database is null; ns=" << q.ns << endl;
	}
	//	dbMsgPort.reply(m, resp, responseTo);
}

>>>>>>> d390114b
QueryResult* emptyMoreResult(long long);


void testTheDb() {
	stringstream ss;

	setClient("sys.unittest.pdfile");

	/* this is not validly formatted, if you query this namespace bad things will happen */
	theDataFileMgr.insert("sys.unittest.pdfile", (void *) "hello worldx", 13);
	theDataFileMgr.insert("sys.unittest.pdfile", (void *) "hello worldx", 13);

	BSONObj j1((const char *) &js1);
	deleteObjects("sys.unittest.delete", j1, false);
	theDataFileMgr.insert("sys.unittest.delete", &js1, sizeof(js1));
	deleteObjects("sys.unittest.delete", j1, false);
	updateObjects("sys.unittest.delete", j1, j1, true,ss);
	updateObjects("sys.unittest.delete", j1, j1, false,ss);

	auto_ptr<Cursor> c = theDataFileMgr.findAll("sys.unittest.pdfile");
	while( c->ok() ) {
		Record* r = c->_current();
		c->advance();
	}
	cout << endl;

	database = 0;
}

MessagingPort *grab = 0;
void connThread();

class OurListener : public Listener { 
public:
	OurListener(int p) : Listener(p) { }
	virtual void accepted(MessagingPort *mp) {
		assert( grab == 0 );
		grab = mp;
		boost::thread thr(connThread);
		while( grab )
			sleepmillis(1);
	}
};

void webServerThread();
void pdfileInit();

/* versions
   114 bad memory bug fixed
   115 replay, opLogging
*/
void listen(int port) { 
	const char *Version = "db version: 122";
	problem() << Version << endl;
	pdfileInit();
	//testTheDb();
	log() << "waiting for connections on port " << port << "..." << endl;
	OurListener l(port);
	startReplication();
    boost::thread thr(webServerThread);
	l.listen();
}

class JniMessagingPort : public AbstractMessagingPort { 
public:
	JniMessagingPort(Message& _container) : container(_container) { }
	void reply(Message& received, Message& response, MSGID) {
		container = response;
	}
	void reply(Message& received, Message& response) { 
		container = response;
	}
	Message & container;
};

<<<<<<< HEAD
/* we create one thread for each connection from an app server client.  
=======
/* a call from java/js to the database locally. 

     m - inbound message
     out - outbound message, if there is any, will be set here.
           if there is one, out.data will be non-null on return.
		   The out.data buffer will automatically clean up when out
		   goes out of scope (out.freeIt==true)

   note we should already be in the mutex lock from connThread() at this point.
*/
void jniCallback(Message& m, Message& out)
{
	Database *clientOld = database;

	JniMessagingPort jmp(out);
	callDepth++;
	int curOpOld = curOp;

	try { 

		stringstream ss;
		char buf[64];
		time_t_to_String(time(0), buf);
		buf[20] = 0; // don't want the year
		ss << buf << " dbjs ";

		{
			Timer t;

			bool log = false;
			curOp = m.data->operation();

			if( m.data->operation() == dbQuery ) { 
				// on a query, the Message must have m.freeIt true so that the buffer data can be 
				// retained by cursors.  As freeIt is false, we make a copy here.
				assert( m.data->len > 0 && m.data->len < 32000000 );
				Message copy(malloc(m.data->len), true);
				memcpy(copy.data, m.data, m.data->len);
				DbResponse dbr;
				receivedQuery(dbr, copy, ss, false);
				jmp.reply(m, *dbr.response, dbr.responseTo);
			}
			else if( m.data->operation() == dbInsert ) {
				ss << "insert ";
				receivedInsert(m, ss);
			}
			else if( m.data->operation() == dbUpdate ) {
				ss << "update ";
				receivedUpdate(m, ss);
			}
			else if( m.data->operation() == dbDelete ) {
				ss << "remove ";
				receivedDelete(m);
			}
			else if( m.data->operation() == dbGetMore ) {
				DEV log = true;
				ss << "getmore ";
				DbResponse dbr;
				receivedGetMore(dbr, m, ss);
				jmp.reply(m, *dbr.response, dbr.responseTo);
			}
			else if( m.data->operation() == dbKillCursors ) { 
				try {
					log = true;
					ss << "killcursors ";
					receivedKillCursors(m);
				}
				catch( AssertionException& ) { 
					problem() << "Caught Assertion in kill cursors, continuing" << endl; 
					ss << " exception ";
				}
			}
			else {
				cout << "    jnicall: operation isn't supported: " << m.data->operation() << endl;
				assert(false);
			}

			int ms = t.millis();
			log = log || ctr++ % 128 == 0;
			if( log || ms > 100 ) {
				ss << ' ' << t.millis() << "ms";
				cout << ss.str().c_str() << endl;
			}
			if( database && database->profile >= 1 ) { 
				if( database->profile >= 2 || ms >= 100 ) { 
					// profile it
					profile(ss.str().c_str()+20/*skip ts*/, ms);
				}
			}
		}

	}
	catch( AssertionException& ) { 
		problem() << "Caught AssertionException in jniCall()" << endl;
	}

	curOp = curOpOld;
	callDepth--;

	if( database != clientOld ) { 
		database = clientOld;
		wassert(false);
	}
}

/* we create one thread for each connection from an app server database.  
>>>>>>> d390114b
   app server will open a pool of threads.
*/
void connThread()
{
	try { 

	MessagingPort& dbMsgPort = *grab;
	grab = 0;

	Message m;
	while( 1 ) { 
		m.reset();
		stringstream ss;

		if( !dbMsgPort.recv(m) ) {
			log() << "end connection " << dbMsgPort.farEnd.toString() << endl;
			dbMsgPort.shutdown();
			break;
		}

		char buf[64];
		time_t_to_String(time(0), buf);
		buf[20] = 0; // don't want the year
		ss << buf;
		//		ss << curTimeMillis() % 10000 << ' ';

		DbResponse dbresponse;
		{
			dblock lk;
			Timer t;
			database = 0;
			curOp = 0;

			int ms;
			bool log = false;
			curOp = m.data->operation();

#if 0
				/* use this if you only want to process operations for a particular namespace.  
				maybe add to cmd line parms or something fancier.
				*/
				DbMessage ddd(m);
				if( strncmp(ddd.getns(), "clusterstock", 12) != 0 ) { 
					static int q;
					if( ++q < 20 ) 
						cout << "TEMP skip " << ddd.getns() << endl;
					goto skip;
				}
#endif

			if( m.data->operation() == dbMsg ) { 
				ss << "msg ";
				char *p = m.data->_data;
				int len = strlen(p);
				if( len > 400 ) 
					cout << curTimeMillis() % 10000 << 
					" long msg received, len:" << len << 
					" ends with: " << p + len - 10 << endl;
				bool end = strcmp("end", p) == 0;
				Message *resp = new Message();
				resp->setData(opReply, "i am fine");
				dbresponse.response = resp;
				dbresponse.responseTo = m.data->id;
				//dbMsgPort.reply(m, resp);
				if( end ) {
					cout << curTimeMillis() % 10000 << "   end msg " << dbMsgPort.farEnd.toString() << endl;
					if( dbMsgPort.farEnd.isLocalHost() ) { 
						dbMsgPort.shutdown();
						sleepmillis(50);
						problem() << "exiting end msg" << endl;
						exit(EXIT_SUCCESS);
					}
					else { 
						cout << "  (not from localhost, ignoring end msg)" << endl;
					}
				}
			}
			else if( m.data->operation() == dbQuery ) { 
				receivedQuery(dbresponse, m, ss, true);
			}
			else if( m.data->operation() == dbInsert ) {
				OPWRITE;
				try { 
					ss << "insert ";
					receivedInsert(m, ss);
				}
				catch( AssertionException& e ) { 
					problem() << " Caught Assertion insert, continuing\n";
					ss << " exception " + e.toString();
				}
			}
			else if( m.data->operation() == dbUpdate ) {
				OPWRITE;
				try { 
					ss << "update ";
					receivedUpdate(m, ss);
				}
				catch( AssertionException& e ) { 
					problem() << " Caught Assertion update, continuing" << endl; 
					ss << " exception " + e.toString();
				}
			}
			else if( m.data->operation() == dbDelete ) {
				OPWRITE;
				try { 
					ss << "remove ";
					receivedDelete(m);
				}
				catch( AssertionException& e ) { 
					problem() << " Caught Assertion receivedDelete, continuing" << endl; 
					ss << " exception " + e.toString();
				}
			}
			else if( m.data->operation() == dbGetMore ) {
				OPREAD;
				DEV log = true;
				ss << "getmore ";
				receivedGetMore(dbresponse, m, ss);
			}
			else if( m.data->operation() == dbKillCursors ) { 
				OPREAD;
				try {
					log = true;
					ss << "killcursors ";
					receivedKillCursors(m);
				}
				catch( AssertionException& e ) { 
					problem() << " Caught Assertion in kill cursors, continuing" << endl; 
					ss << " exception " + e.toString();
				}
			}
			else {
				cout << "    operation isn't supported: " << m.data->operation() << endl;
				assert(false);
			}

			ms = t.millis();
			log = log || ctr++ % 512 == 0;
			DEV log = true;
			if( log || ms > 100 ) {
				ss << ' ' << t.millis() << "ms";
				cout << ss.str().c_str() << endl;
			}
//skip:
			if( database && database->profile >= 1 ) { 
				if( database->profile >= 2 || ms >= 100 ) { 
					// profile it
					profile(ss.str().c_str()+20/*skip ts*/, ms);
				}
			}

		} /* end lock */
		if( dbresponse.response ) 
			dbMsgPort.reply(m, *dbresponse.response, dbresponse.responseTo);
	}

	}
	catch( AssertionException& ) { 
		problem() << "Uncaught AssertionException, terminating" << endl;
		exit(15);
	}
}


void msg(const char *m, const char *address, int port, int extras = 0) {

    SockAddr db(address, port);

//	SockAddr db("127.0.0.1", DBPort);
//	SockAddr db("192.168.37.1", MessagingPort::DBPort);
//	SockAddr db("10.0.21.60", MessagingPort::DBPort);
//	SockAddr db("172.16.0.179", MessagingPort::DBPort);

	MessagingPort p;
	if( !p.connect(db) )
		return;

	const int Loops = 1;
	for( int q = 0; q < Loops; q++ ) {
		Message send;
		Message response;

		send.setData( dbMsg , m);
		int len = send.data->dataLen();

		for( int i = 0; i < extras; i++ )
			p.say(/*db, */send);

		Timer t;
		bool ok = p.call(send, response);
		double tm = t.micros() + 1;
		cout << " ****ok. response.data:" << ok << " time:" << tm / 1000.0 << "ms " << 
			((double) len) * 8 / 1000000 / (tm/1000000) << "Mbps" << endl;
		if(  q+1 < Loops ) {
			cout << "\t\tSLEEP 8 then sending again as a test" << endl;
			sleepsecs(8);
		}
	}
	sleepsecs(1);

	p.shutdown();
}

void msg(const char *m, int extras = 0) { 
    msg(m, "127.0.0.1", DBPort, extras);
}

#if !defined(_WIN32)

#include <signal.h>

void pipeSigHandler( int signal ) {
  psignal( signal, "Signal Received : ");
}

int segvs = 0;
void segvhandler(int x) {
	if( ++segvs > 1 ) {
		signal(x, SIG_DFL);
		if( segvs == 2 ) {
			cout << "\n\n\n got 2nd SIGSEGV" << endl;
			sayDbContext();
		}
		return;
	}
	problem() << "got SIGSEGV " << x << ", terminating :-(" << endl;
	sayDbContext();
//	closeAllSockets();
//	MemoryMappedFile::closeAllFiles();
//	flushOpLog();
	dbexit(14);
}

void mysighandler(int x) { 
   signal(x, SIG_IGN); 
   log() << "got kill or ctrl c signal " << x << ", will terminate after current cmd ends" << endl;
   {
	   dblock lk;
	   problem() << "  now exiting" << endl;
	   exit(12);
   }
}

void setupSignals() {
	assert( signal(SIGINT, mysighandler) != SIG_ERR );
	assert( signal(SIGTERM, mysighandler) != SIG_ERR );
}

#else
void setupSignals() {}
#endif

void initAndListen(int listenPort, const char *dbPath, const char *appserverLoc = null) { 
  if( opLogging ) 
    log() << "opLogging = " << opLogging << endl;
  _oplog.init();

#if !defined(_WIN32)
  assert( signal(SIGSEGV, segvhandler) != SIG_ERR );
#endif

  /*
   * ensure that the dbpath ends with a path delim if not supplied
   * @TODO - the following is embarassing - not sure of there's a clean way to
   * find the platform delim
   */
  
  char endchar = '/';
  const char *endstr = "/";

#if defined(_WIN32)
  endchar = '\\';
  endstr = "\\";
#endif
    
    if (dbPath && dbPath[strlen(dbPath)-1] != endchar) {
    	char *t = (char *) malloc(strlen(dbPath) + 2);

        strcpy(t, dbPath);
        strcat(t, endstr);
        dbPath = t;
    }

    dbpath = dbPath;

#if !defined(_WIN32)
    pid_t pid = 0;
    pid = getpid();
#else
	int pid=0;
#endif
    
    log() << "Mongo DB : starting : pid = " << pid << " port = " << port << " dbpath = " << dbpath 
            <<  " master = " << master << " slave = " << slave << endl;

    if( useJNI ) {
      JavaJS = new JavaJSImpl(appserverLoc);
      javajstest();
    }

	setupSignals();

    listen(listenPort);    
}

//ofstream problems("dbproblems.log", ios_base::app | ios_base::out);
int test2();
void testClient();

int main(int argc, char* argv[], char *envp[] )
{
	DEV cout << "warning: DEV mode enabled\n";

#if !defined(_WIN32)
    signal(SIGPIPE, pipeSigHandler);
#endif
	srand(curTimeMillis());

	UnitTest::runTests();

	if( argc >= 2 ) {
		if( strcmp(argv[1], "quicktest") == 0 ) {
			quicktest();
			return 0;
		}
		if( strcmp(argv[1], "javatest") == 0 ) {
                        JavaJS = new JavaJSImpl();
			javajstest();
			return 0;
		}
		if( strcmp(argv[1], "test2") == 0 ) {
			return test2();
		}
		if( strcmp(argv[1], "msg") == 0 ) {

		    // msg(argc >= 3 ? argv[2] : "ping");

		    const char *m = "ping";
		    int thePort = DBPort;
		    
		    if (argc >= 3) { 
		        m = argv[2];
		        
		        if (argc > 3) { 
		            thePort = atoi(argv[3]);
		        }
		    }
		    
		    msg(m, "127.0.0.1", thePort);
		    
			return 0;
		}
		if( strcmp(argv[1], "msglots") == 0 ) {
			msg(argc >= 3 ? argv[2] : "ping", 1000);
			return 0;
		}
		if( strcmp( argv[1], "testclient") == 0 ) { 
			testClient();
			return 0;
		}
		if( strcmp(argv[1], "zzz") == 0 ) {
			msg(argc >= 3 ? argv[2] : "ping", 1000);
			return 0;
		}
		if( strcmp(argv[1], "run") == 0 ) {
			initAndListen(port, dbpath);
			return 0;
		}
		if( strcmp(argv[1], "longmsg") == 0 ) {
			char buf[800000];
			memset(buf, 'a', 799999);
			buf[799999] = 0;
			buf[799998] = 'b';
			buf[0] = 'c';
			msg(buf);
			return 0;
		}

        /*
         *  *** POST STANDARD SWITCH METHOD - if we don't satisfy, we switch to a 
         *     slightly different mode where "run" is assumed and we can set values
         */
		
        char *appsrvPath = null;
		
        for (int i = 1; i < argc; i++)  {
    
			if( argv[i] == 0 ) continue;
			string s = argv[i];

			if( s == "--port" )
                port = atoi(argv[++i]);
			else if( s == "--nojni" )
				useJNI = false;
			else if( s == "--master" )
				master = true;
			else if( s == "--slave" )
				slave = true;
			else if( s == "--source" ) { 
                /* specifies what the source in local.sources should be */
                dashDashSource = argv[++i];
			}
			else if( s == "--pairwith" ) { 
				pairWith( argv[i+1], argv[i+2] );
                i += 2;
			}
			else if( s == "--dbpath" )
            	dbpath = argv[++i];
            else if( s == "--appsrvpath" )
                appsrvPath = argv[++i];
			else if( s == "--nocursors" ) 
				useCursors = false;
			else if( strncmp(s.c_str(), "--oplog", 7) == 0 ) { 
				int x = s[7] - '0';
				if( x < 0 || x > 7 ) { 
					cout << "can't interpret --oplog setting" << endl;
					exit(13);
				}
				opLogging = x;
			}
        }
        
        initAndListen(port, dbpath, appsrvPath);
        
		exit(0);
	}

	cout << "Mongo db usage:\n";
	cout << "  run               run db" << endl;
	cout << "  msg end [port]    shut down db server listening on port (or default)" << endl;
	cout << "  msg [msg] [port]  send a request to the db server listening on port (or default)" << endl;
	cout << "  msglots           send a bunch of test messages, and then wait for answer on the last one" << endl;
	cout << "  longmsg           send a long test message to the db server" << endl;
	cout << "  quicktest         just check basic assertions and exit" << endl;
	cout << "  test2             run test2() - see code" << endl;
	cout << "\nOptions:" << endl;
	cout << " --port <portno>  --dbpath <root> --appsrvpath <root of appsrv>" << endl;
	cout << " --nocursors  --nojni" << endl;
	cout << " --oplog<n> 0=off 1=W 2=R 3=both 7=W+some reads" << endl;
    cout << "\nReplication:" << endl;
	cout << " --master\n";
    cout << " --slave" << endl;
    cout << " --source <server:port>" << endl;
	cout << " --pairwith <server:port> <arbiter>" << endl;
	cout << endl;
	
	return 0;
}

void foo() { 
  boost::mutex z;
  boost::detail::thread::lock_ops<boost::mutex>::lock(z);
  cout << "inside lock" << endl;
  boost::detail::thread::lock_ops<boost::mutex>::unlock(z);
}<|MERGE_RESOLUTION|>--- conflicted
+++ resolved
@@ -59,138 +59,6 @@
 	strcpy_s(m, 1000, "hello worldz");
 }
 
-<<<<<<< HEAD
-=======
-void pdfileInit();
-
-void killCursors(int n, long long *ids);
-void receivedKillCursors(Message& m) {
-	int *x = (int *) m.data->_data;
-	x++; // reserved
-	int n = *x++;
-	assert( n >= 1 );
-	if( n > 2000 ) { 
-		problem() << "Assertion failure, receivedKillCursors, n=" << n << endl;
-		assert( n < 30000 );
-	}
-	killCursors(n, (long long *) x);
-}
-
-void receivedUpdate(Message& m, stringstream& ss) {
-	DbMessage d(m);
-	const char *ns = d.getns();
-	assert(*ns);
-	setClient(ns);
-	//if( database->profile )
-    ss << ns << ' ';
-	int flags = d.pullInt();
-	BSONObj query = d.nextJsObj();
-
-	assert( d.moreJSObjs() );
-	assert( query.objsize() < m.data->dataLen() );
-	BSONObj toupdate = d.nextJsObj();
-
-	assert( toupdate.objsize() < m.data->dataLen() );
-	assert( query.objsize() + toupdate.objsize() < m.data->dataLen() );
-	updateObjects(ns, toupdate, query, flags & 1, ss);
-}
-
-void receivedDelete(Message& m) {
-	DbMessage d(m);
-	const char *ns = d.getns();
-	assert(*ns);
-	setClient(ns);
-	int flags = d.pullInt();
-	bool justOne = flags & 1;
-	assert( d.moreJSObjs() );
-	BSONObj pattern = d.nextJsObj();
-	deleteObjects(ns, pattern, justOne);
-	logOp("d", ns, pattern, 0, &justOne);
-}
-
-/* we defer response until we unlock.  don't want a blocked socket to 
-   keep things locked.
-*/
-struct DbResponse { 
-	Message *response;
-	MSGID responseTo;
-	DbResponse(Message *r, MSGID rt) : response(r), responseTo(rt) {
-	}
-	DbResponse() { response = 0; }
-	~DbResponse() { delete response; }
-};
-
-void receivedQuery(DbResponse& dbresponse, /*AbstractMessagingPort& dbMsgPort, */Message& m, stringstream& ss, bool logit) {
-	MSGID responseTo = m.data->id;
-
-	DbMessage d(m);
-    QueryMessage q(d);
-
-	if( opLogging && logit ) { 
-		if( strstr(q.ns, ".$cmd") ) { 
-			/* $cmd queries are "commands" and usually best treated as write operations */
-			OPWRITE;
-		}
-		else { 
-			OPREAD;
-		}
-	}
-
-	setClient(q.ns);
-	QueryResult* msgdata;
-
-	try { 
-		msgdata = runQuery(m, q.ns, q.ntoskip, q.ntoreturn, q.query, q.fields, ss, q.queryOptions);
-	}
-	catch( AssertionException& e ) { 
-		ss << " exception ";
-		problem() << " Caught Assertion in runQuery ns:" << q.ns << ' ' << e.toString() << '\n';
-		log() << "  ntoskip:" << q.ntoskip << " ntoreturn:" << q.ntoreturn << '\n';
-        if( q.query.valid() )
-            log() << "  query:" << q.query.toString() << endl;
-        else
-            log() << "  query object is not valid!" << endl;
-
-        BSONObjBuilder err;
-        err.append("$err", e.msg.empty() ? "assertion during query" : e.msg);
-        BSONObj errObj = err.done();
-
-        BufBuilder b;
-        b.skip(sizeof(QueryResult));
-        b.append((void*) errObj.objdata(), errObj.objsize());
-
-        // todo: call replyToQuery() from here instead of this.  needs a little tweaking
-        // though to do that.
-        msgdata = (QueryResult *) b.buf();
-        b.decouple();
-		QueryResult *qr = msgdata;
-		qr->_data[0] = 0;
-		qr->_data[1] = 0;
-		qr->_data[2] = 0;
-		qr->_data[3] = 0;
-		qr->len = b.len();
-		qr->setOperation(opReply);
-		qr->cursorId = 0;
-		qr->startingFrom = 0;
-		qr->nReturned = 1;
-
-	}
-	Message *resp = new Message();
-	resp->setData(msgdata, true); // transport will free
-	dbresponse.response = resp;
-	dbresponse.responseTo = responseTo;
-	if( database ) { 
-		if( database->profile )
-			ss << " bytes:" << resp->data->dataLen();
-	}
-	else { 
-		if( strstr(q.ns, "$cmd") == 0 ) // (this condition is normal for $cmd dropDatabase)
-			log() << "ERROR: receiveQuery: database is null; ns=" << q.ns << endl;
-	}
-	//	dbMsgPort.reply(m, resp, responseTo);
-}
-
->>>>>>> d390114b
 QueryResult* emptyMoreResult(long long);
 
 
@@ -266,116 +134,7 @@
 	Message & container;
 };
 
-<<<<<<< HEAD
-/* we create one thread for each connection from an app server client.  
-=======
-/* a call from java/js to the database locally. 
-
-     m - inbound message
-     out - outbound message, if there is any, will be set here.
-           if there is one, out.data will be non-null on return.
-		   The out.data buffer will automatically clean up when out
-		   goes out of scope (out.freeIt==true)
-
-   note we should already be in the mutex lock from connThread() at this point.
-*/
-void jniCallback(Message& m, Message& out)
-{
-	Database *clientOld = database;
-
-	JniMessagingPort jmp(out);
-	callDepth++;
-	int curOpOld = curOp;
-
-	try { 
-
-		stringstream ss;
-		char buf[64];
-		time_t_to_String(time(0), buf);
-		buf[20] = 0; // don't want the year
-		ss << buf << " dbjs ";
-
-		{
-			Timer t;
-
-			bool log = false;
-			curOp = m.data->operation();
-
-			if( m.data->operation() == dbQuery ) { 
-				// on a query, the Message must have m.freeIt true so that the buffer data can be 
-				// retained by cursors.  As freeIt is false, we make a copy here.
-				assert( m.data->len > 0 && m.data->len < 32000000 );
-				Message copy(malloc(m.data->len), true);
-				memcpy(copy.data, m.data, m.data->len);
-				DbResponse dbr;
-				receivedQuery(dbr, copy, ss, false);
-				jmp.reply(m, *dbr.response, dbr.responseTo);
-			}
-			else if( m.data->operation() == dbInsert ) {
-				ss << "insert ";
-				receivedInsert(m, ss);
-			}
-			else if( m.data->operation() == dbUpdate ) {
-				ss << "update ";
-				receivedUpdate(m, ss);
-			}
-			else if( m.data->operation() == dbDelete ) {
-				ss << "remove ";
-				receivedDelete(m);
-			}
-			else if( m.data->operation() == dbGetMore ) {
-				DEV log = true;
-				ss << "getmore ";
-				DbResponse dbr;
-				receivedGetMore(dbr, m, ss);
-				jmp.reply(m, *dbr.response, dbr.responseTo);
-			}
-			else if( m.data->operation() == dbKillCursors ) { 
-				try {
-					log = true;
-					ss << "killcursors ";
-					receivedKillCursors(m);
-				}
-				catch( AssertionException& ) { 
-					problem() << "Caught Assertion in kill cursors, continuing" << endl; 
-					ss << " exception ";
-				}
-			}
-			else {
-				cout << "    jnicall: operation isn't supported: " << m.data->operation() << endl;
-				assert(false);
-			}
-
-			int ms = t.millis();
-			log = log || ctr++ % 128 == 0;
-			if( log || ms > 100 ) {
-				ss << ' ' << t.millis() << "ms";
-				cout << ss.str().c_str() << endl;
-			}
-			if( database && database->profile >= 1 ) { 
-				if( database->profile >= 2 || ms >= 100 ) { 
-					// profile it
-					profile(ss.str().c_str()+20/*skip ts*/, ms);
-				}
-			}
-		}
-
-	}
-	catch( AssertionException& ) { 
-		problem() << "Caught AssertionException in jniCall()" << endl;
-	}
-
-	curOp = curOpOld;
-	callDepth--;
-
-	if( database != clientOld ) { 
-		database = clientOld;
-		wassert(false);
-	}
-}
-
 /* we create one thread for each connection from an app server database.  
->>>>>>> d390114b
    app server will open a pool of threads.
 */
 void connThread()
